#define _XOPEN_SOURCE 700
#include <math.h>
#include <stdlib.h>
#include <wlr/types/wlr_xcursor_manager.h>
#include <wlr/util/edges.h>
#include <wlr/util/log.h>
#ifdef __linux__
#include <linux/input-event-codes.h>
#elif __FreeBSD__
#include <dev/evdev/input-event-codes.h>
#endif
#include "rootston/cursor.h"
#include "rootston/desktop.h"
#include "rootston/xcursor.h"

struct roots_cursor *roots_cursor_create(struct roots_seat *seat) {
	struct roots_cursor *cursor = calloc(1, sizeof(struct roots_cursor));
	if (!cursor) {
		return NULL;
	}
	cursor->cursor = wlr_cursor_create();
	if (!cursor->cursor) {
		free(cursor);
		return NULL;
	}
	cursor->default_xcursor = ROOTS_XCURSOR_DEFAULT;
	return cursor;
}

void roots_cursor_destroy(struct roots_cursor *cursor) {
	// TODO
}

static void seat_view_deco_motion(struct roots_seat_view *view, double deco_sx, double deco_sy) {
	struct roots_cursor *cursor = view->seat->cursor;

	double sx = deco_sx;
	double sy = deco_sy;
	if (view->has_button_grab) {
		sx = view->grab_sx;
		sy = view->grab_sy;
	}

	enum roots_deco_part parts = view_get_deco_part(view->view, sx, sy);

	bool is_titlebar = (parts & ROOTS_DECO_PART_TITLEBAR);
	uint32_t edges = 0;
	if (parts & ROOTS_DECO_PART_LEFT_BORDER) {
		edges |= WLR_EDGE_LEFT;
	} else if (parts & ROOTS_DECO_PART_RIGHT_BORDER) {
		edges |= WLR_EDGE_RIGHT;
	} else if (parts & ROOTS_DECO_PART_BOTTOM_BORDER) {
		edges |= WLR_EDGE_BOTTOM;
	} else if (parts & ROOTS_DECO_PART_TOP_BORDER) {
		edges |= WLR_EDGE_TOP;
	}

	if (view->has_button_grab) {
		if (is_titlebar) {
			roots_seat_begin_move(view->seat, view->view);
		} else if (edges) {
			roots_seat_begin_resize(view->seat, view->view, edges);
		}
		view->has_button_grab = false;
	} else {
		if (is_titlebar) {
			wlr_xcursor_manager_set_cursor_image(cursor->xcursor_manager,
				cursor->default_xcursor, cursor->cursor);
		} else if (edges) {
			const char *resize_name = wlr_xcursor_get_resize_name(edges);
			wlr_xcursor_manager_set_cursor_image(cursor->xcursor_manager,
				resize_name, cursor->cursor);
		}
	}
}

static void seat_view_deco_leave(struct roots_seat_view *view) {
	struct roots_cursor *cursor = view->seat->cursor;
	wlr_xcursor_manager_set_cursor_image(cursor->xcursor_manager,
		cursor->default_xcursor, cursor->cursor);
	view->has_button_grab = false;
}

static void seat_view_deco_button(struct roots_seat_view *view, double sx,
		double sy, uint32_t button, uint32_t state) {
	if (button == BTN_LEFT && state == WLR_BUTTON_PRESSED) {
		view->has_button_grab = true;
		view->grab_sx = sx;
		view->grab_sy = sy;
	} else {
		view->has_button_grab = false;
	}

	enum roots_deco_part parts = view_get_deco_part(view->view, sx, sy);
	if (state == WLR_BUTTON_RELEASED && (parts & ROOTS_DECO_PART_TITLEBAR)) {
		struct roots_cursor *cursor = view->seat->cursor;
		wlr_xcursor_manager_set_cursor_image(cursor->xcursor_manager,
				cursor->default_xcursor, cursor->cursor);
	}
}

static void roots_passthrough_cursor(struct roots_cursor *cursor,
		uint32_t time) {
	double sx, sy;
	struct roots_view *view = NULL;
	struct roots_seat *seat = cursor->seat;
	struct roots_desktop *desktop = seat->input->server->desktop;
	struct wlr_surface *surface = desktop_surface_at(desktop,
			cursor->cursor->x, cursor->cursor->y, &sx, &sy, &view);
	struct wl_client *client = NULL;
	if (surface) {
		client = wl_resource_get_client(surface->resource);
	}

	if (cursor->cursor_client != client) {
		wlr_xcursor_manager_set_cursor_image(cursor->xcursor_manager,
			cursor->default_xcursor, cursor->cursor);
		cursor->cursor_client = client;
	}

	if (view) {
		struct roots_seat_view *seat_view =
			roots_seat_view_from_view(seat, view);
		if (cursor->pointer_view && (surface ||
					seat_view != cursor->pointer_view)) {
			seat_view_deco_leave(cursor->pointer_view);
			cursor->pointer_view = NULL;
		}
<<<<<<< HEAD
		bool set_compositor_cursor = !view && !surface && cursor->cursor_client;
		if (view && surface) {
			struct wl_client *view_client =
				wl_resource_get_client(view->wlr_surface->resource);
			set_compositor_cursor = view_client != cursor->cursor_client;
		}
		if (set_compositor_cursor) {
			wlr_xcursor_manager_set_cursor_image(cursor->xcursor_manager,
				cursor->default_xcursor, cursor->cursor);
			cursor->cursor_client = NULL;
		}
		if (view && !surface) {
			if (seat_view) {
				cursor->pointer_view = seat_view;
				seat_view_deco_motion(seat_view, sx, sy);
			}
		}
		if (view && surface) {
			// motion over a view surface
			wlr_seat_pointer_notify_enter(seat->seat, surface, sx, sy);
			wlr_seat_pointer_notify_motion(seat->seat, time, sx, sy);
		} else {
			wlr_seat_pointer_clear_focus(seat->seat);
=======
		if (!surface) {
			cursor->pointer_view = seat_view;
			seat_view_deco_motion(seat_view, sx, sy);
>>>>>>> d466cc11
		}
	}

	if (surface) {
		wlr_seat_pointer_notify_enter(seat->seat, surface, sx, sy);
		wlr_seat_pointer_notify_motion(seat->seat, time, sx, sy);
	} else {
		wlr_seat_pointer_clear_focus(seat->seat);
	}

	struct roots_drag_icon *drag_icon;
	wl_list_for_each(drag_icon, &seat->drag_icons, link) {
		roots_drag_icon_update_position(drag_icon);
	}
}

static void roots_cursor_update_position(
		struct roots_cursor *cursor, uint32_t time) {
	struct roots_seat *seat = cursor->seat;
	struct roots_view *view;
	switch (cursor->mode) {
	case ROOTS_CURSOR_PASSTHROUGH:
		roots_passthrough_cursor(cursor, time);
		break;
	case ROOTS_CURSOR_MOVE:
		view = roots_seat_get_focus(seat);
		if (view != NULL) {
			double dx = cursor->cursor->x - cursor->offs_x;
			double dy = cursor->cursor->y - cursor->offs_y;
			view_move(view, cursor->view_x + dx,
				cursor->view_y + dy);
		}
		break;
	case ROOTS_CURSOR_RESIZE:
		view = roots_seat_get_focus(seat);
		if (view != NULL) {
			double dx = cursor->cursor->x - cursor->offs_x;
			double dy = cursor->cursor->y - cursor->offs_y;
			double x = view->x;
			double y = view->y;
			int width = cursor->view_width;
			int height = cursor->view_height;
			if (cursor->resize_edges & WLR_EDGE_TOP) {
				y = cursor->view_y + dy;
				height -= dy;
				if (height < 1) {
					y += height;
				}
			} else if (cursor->resize_edges & WLR_EDGE_BOTTOM) {
				height += dy;
			}
			if (cursor->resize_edges & WLR_EDGE_LEFT) {
				x = cursor->view_x + dx;
				width -= dx;
				if (width < 1) {
					x += width;
				}
			} else if (cursor->resize_edges & WLR_EDGE_RIGHT) {
				width += dx;
			}
			view_move_resize(view, x, y,
					width < 1 ? 1 : width,
					height < 1 ? 1 : height);
		}
		break;
	case ROOTS_CURSOR_ROTATE:
		view = roots_seat_get_focus(seat);
		if (view != NULL) {
			int ox = view->x + view->wlr_surface->current->width/2,
				oy = view->y + view->wlr_surface->current->height/2;
			int ux = cursor->offs_x - ox,
				uy = cursor->offs_y - oy;
			int vx = cursor->cursor->x - ox,
				vy = cursor->cursor->y - oy;
			float angle = atan2(ux*vy - uy*vx, vx*ux + vy*uy);
			int steps = 12;
			angle = round(angle/M_PI*steps) / (steps/M_PI);
			view_rotate(view, cursor->view_rotation + angle);
		}
		break;
	}
}

static void roots_cursor_press_button(struct roots_cursor *cursor,
		struct wlr_input_device *device, uint32_t time, uint32_t button,
		uint32_t state, double lx, double ly) {
	struct roots_seat *seat = cursor->seat;
	struct roots_desktop *desktop = seat->input->server->desktop;

	bool is_touch = device->type == WLR_INPUT_DEVICE_TOUCH;

	double sx, sy;
	struct roots_view *view;
	struct wlr_surface *surface = desktop_surface_at(desktop,
			lx, ly, &sx, &sy, &view);

	if (state == WLR_BUTTON_PRESSED && view &&
			roots_seat_has_meta_pressed(seat)) {
		roots_seat_set_focus(seat, view);

		uint32_t edges;
		switch (button) {
		case BTN_LEFT:
			roots_seat_begin_move(seat, view);
			break;
		case BTN_RIGHT:
			edges = 0;
			if (sx < view->wlr_surface->current->width/2) {
				edges |= WLR_EDGE_LEFT;
			} else {
				edges |= WLR_EDGE_RIGHT;
			}
			if (sy < view->wlr_surface->current->height/2) {
				edges |= WLR_EDGE_TOP;
			} else {
				edges |= WLR_EDGE_BOTTOM;
			}
			roots_seat_begin_resize(seat, view, edges);
			break;
		case BTN_MIDDLE:
			roots_seat_begin_rotate(seat, view);
			break;
		}
	} else {
		if (view && !surface && cursor->pointer_view) {
			seat_view_deco_button(cursor->pointer_view,
					sx, sy, button, state);
		}

		if (state == WLR_BUTTON_RELEASED &&
				cursor->mode != ROOTS_CURSOR_PASSTHROUGH) {
			cursor->mode = ROOTS_CURSOR_PASSTHROUGH;
		}

		switch (state) {
		case WLR_BUTTON_RELEASED:
			if (!is_touch) {
				roots_cursor_update_position(cursor, time);
			}
			break;
		case WLR_BUTTON_PRESSED:
			roots_seat_set_focus(seat, view);
			break;
		}
	}

	if (!is_touch) {
		wlr_seat_pointer_notify_button(seat->seat, time, button, state);
	}
}

void roots_cursor_handle_motion(struct roots_cursor *cursor,
		struct wlr_event_pointer_motion *event) {
	wlr_cursor_move(cursor->cursor, event->device,
			event->delta_x, event->delta_y);
	roots_cursor_update_position(cursor, event->time_msec);
}

void roots_cursor_handle_motion_absolute(struct roots_cursor *cursor,
		struct wlr_event_pointer_motion_absolute *event) {
	wlr_cursor_warp_absolute(cursor->cursor,
			event->device, event->x, event->y);
	roots_cursor_update_position(cursor, event->time_msec);
}

void roots_cursor_handle_button(struct roots_cursor *cursor,
		struct wlr_event_pointer_button *event) {
	roots_cursor_press_button(cursor, event->device, event->time_msec,
		event->button, event->state, cursor->cursor->x, cursor->cursor->y);
}

void roots_cursor_handle_axis(struct roots_cursor *cursor,
		struct wlr_event_pointer_axis *event) {
	wlr_seat_pointer_notify_axis(cursor->seat->seat, event->time_msec,
		event->orientation, event->delta);
}

void roots_cursor_handle_touch_down(struct roots_cursor *cursor,
		struct wlr_event_touch_down *event) {
	struct roots_desktop *desktop = cursor->seat->input->server->desktop;
	double lx, ly;
	bool result = wlr_cursor_absolute_to_layout_coords(cursor->cursor,
			event->device, event->x, event->y, &lx, &ly);
	if (!result) {
		return;
	}
	double sx, sy;
	struct wlr_surface *surface = desktop_surface_at(
			desktop, lx, ly, &sx, &sy, NULL);

	uint32_t serial = 0;
	if (surface) {
		serial = wlr_seat_touch_notify_down(cursor->seat->seat, surface,
			event->time_msec, event->touch_id, sx, sy);
	}

	if (serial && wlr_seat_touch_num_points(cursor->seat->seat) == 1) {
		cursor->seat->touch_id = event->touch_id;
		cursor->seat->touch_x = lx;
		cursor->seat->touch_y = ly;
		roots_cursor_press_button(cursor, event->device, event->time_msec,
			BTN_LEFT, 1, lx, ly);
	}
}

void roots_cursor_handle_touch_up(struct roots_cursor *cursor,
		struct wlr_event_touch_up *event) {
	struct wlr_touch_point *point =
		wlr_seat_touch_get_point(cursor->seat->seat, event->touch_id);
	if (!point) {
		return;
	}

	if (wlr_seat_touch_num_points(cursor->seat->seat) == 1) {
		roots_cursor_press_button(cursor, event->device, event->time_msec,
			BTN_LEFT, 0, cursor->seat->touch_x, cursor->seat->touch_y);
	}

	wlr_seat_touch_notify_up(cursor->seat->seat, event->time_msec,
		event->touch_id);
}

void roots_cursor_handle_touch_motion(struct roots_cursor *cursor,
		struct wlr_event_touch_motion *event) {
	struct roots_desktop *desktop = cursor->seat->input->server->desktop;
	struct wlr_touch_point *point =
		wlr_seat_touch_get_point(cursor->seat->seat, event->touch_id);
	if (!point) {
		return;
	}

	double lx, ly;
	bool result = wlr_cursor_absolute_to_layout_coords(cursor->cursor,
			event->device, event->x, event->y, &lx, &ly);
	if (!result) {
		return;
	}

	double sx, sy;
	struct wlr_surface *surface = desktop_surface_at(
			desktop, lx, ly, &sx, &sy, NULL);

	if (surface) {
		wlr_seat_touch_point_focus(cursor->seat->seat, surface,
			event->time_msec, event->touch_id, sx, sy);
		wlr_seat_touch_notify_motion(cursor->seat->seat, event->time_msec,
			event->touch_id, sx, sy);
	} else {
		wlr_seat_touch_point_clear_focus(cursor->seat->seat, event->time_msec,
			event->touch_id);
	}

	if (event->touch_id == cursor->seat->touch_id) {
		cursor->seat->touch_x = lx;
		cursor->seat->touch_y = ly;
	}
}

void roots_cursor_handle_tool_axis(struct roots_cursor *cursor,
		struct wlr_event_tablet_tool_axis *event) {
	if ((event->updated_axes & WLR_TABLET_TOOL_AXIS_X) &&
			(event->updated_axes & WLR_TABLET_TOOL_AXIS_Y)) {
		wlr_cursor_warp_absolute(cursor->cursor, event->device,
			event->x, event->y);
		roots_cursor_update_position(cursor, event->time_msec);
	} else if ((event->updated_axes & WLR_TABLET_TOOL_AXIS_X)) {
		wlr_cursor_warp_absolute(cursor->cursor, event->device, event->x, -1);
		roots_cursor_update_position(cursor, event->time_msec);
	} else if ((event->updated_axes & WLR_TABLET_TOOL_AXIS_Y)) {
		wlr_cursor_warp_absolute(cursor->cursor, event->device, -1, event->y);
		roots_cursor_update_position(cursor, event->time_msec);
	}
}

void roots_cursor_handle_tool_tip(struct roots_cursor *cursor,
		struct wlr_event_tablet_tool_tip *event) {
	roots_cursor_press_button(cursor, event->device,
		event->time_msec, BTN_LEFT, event->state, cursor->cursor->x,
		cursor->cursor->y);
}

void roots_cursor_handle_request_set_cursor(struct roots_cursor *cursor,
		struct wlr_seat_pointer_request_set_cursor_event *event) {
	struct wlr_surface *focused_surface =
		event->seat_client->seat->pointer_state.focused_surface;
	bool has_focused =
		focused_surface != NULL && focused_surface->resource != NULL;
	struct wl_client *focused_client = NULL;
	if (has_focused) {
		focused_client = wl_resource_get_client(focused_surface->resource);
	}
	if (event->seat_client->client != focused_client ||
			cursor->mode != ROOTS_CURSOR_PASSTHROUGH) {
		wlr_log(L_DEBUG, "Denying request to set cursor from unfocused client");
		return;
	}

	wlr_cursor_set_surface(cursor->cursor, event->surface, event->hotspot_x,
		event->hotspot_y);
	cursor->cursor_client = event->seat_client->client;
}<|MERGE_RESOLUTION|>--- conflicted
+++ resolved
@@ -126,35 +126,9 @@
 			seat_view_deco_leave(cursor->pointer_view);
 			cursor->pointer_view = NULL;
 		}
-<<<<<<< HEAD
-		bool set_compositor_cursor = !view && !surface && cursor->cursor_client;
-		if (view && surface) {
-			struct wl_client *view_client =
-				wl_resource_get_client(view->wlr_surface->resource);
-			set_compositor_cursor = view_client != cursor->cursor_client;
-		}
-		if (set_compositor_cursor) {
-			wlr_xcursor_manager_set_cursor_image(cursor->xcursor_manager,
-				cursor->default_xcursor, cursor->cursor);
-			cursor->cursor_client = NULL;
-		}
-		if (view && !surface) {
-			if (seat_view) {
-				cursor->pointer_view = seat_view;
-				seat_view_deco_motion(seat_view, sx, sy);
-			}
-		}
-		if (view && surface) {
-			// motion over a view surface
-			wlr_seat_pointer_notify_enter(seat->seat, surface, sx, sy);
-			wlr_seat_pointer_notify_motion(seat->seat, time, sx, sy);
-		} else {
-			wlr_seat_pointer_clear_focus(seat->seat);
-=======
 		if (!surface) {
 			cursor->pointer_view = seat_view;
 			seat_view_deco_motion(seat_view, sx, sy);
->>>>>>> d466cc11
 		}
 	}
 
