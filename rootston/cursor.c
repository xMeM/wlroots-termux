--- conflicted
+++ resolved
@@ -71,13 +71,8 @@
 		if (view != NULL) {
 			double dx = cursor->cursor->x - cursor->offs_x;
 			double dy = cursor->cursor->y - cursor->offs_y;
-<<<<<<< HEAD
-			double x = seat->focus->x;
-			double y = seat->focus->y;
-=======
-			double active_x = view->x;
-			double active_y = view->y;
->>>>>>> c3e0fbdb
+			double x = view->x;
+			double y = view->y;
 			int width = cursor->view_width;
 			int height = cursor->view_height;
 			if (cursor->resize_edges & ROOTS_CURSOR_RESIZE_EDGE_TOP) {
@@ -106,17 +101,7 @@
 				height = 1;
 			}
 
-<<<<<<< HEAD
-			view_move_resize(seat->focus, x, y, width, height);
-=======
-			if (active_x != view->x ||
-					active_y != view->y) {
-				view_move_resize(view, active_x, active_y,
-					width, height);
-			} else {
-				view_resize(view, width, height);
-			}
->>>>>>> c3e0fbdb
+			view_move_resize(view, x, y, width, height);
 		}
 		break;
 	case ROOTS_CURSOR_ROTATE:
