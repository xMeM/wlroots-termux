#define _POSIX_C_SOURCE 199309L
#include <assert.h>
#include <time.h>
#include <stdlib.h>
#include <math.h>
#include <wlr/types/wlr_box.h>
#include <wlr/types/wlr_compositor.h>
#include <wlr/types/wlr_cursor.h>
#include <wlr/types/wlr_gamma_control.h>
#include <wlr/types/wlr_server_decoration.h>
#include <wlr/types/wlr_output_layout.h>
#include <wlr/types/wlr_wl_shell.h>
#include <wlr/types/wlr_xcursor_manager.h>
#include <wlr/types/wlr_xdg_shell_v6.h>
#include <wlr/util/log.h>
#include <server-decoration-protocol.h>
#include "rootston/server.h"
#include "rootston/seat.h"
#include "rootston/xcursor.h"

void view_get_box(const struct roots_view *view, struct wlr_box *box) {
	box->x = view->x;
	box->y = view->y;
	if (view->get_size) {
		view->get_size(view, box);
	} else {
		box->width = view->wlr_surface->current->width;
		box->height = view->wlr_surface->current->height;
	}
}

static void view_update_output(const struct roots_view *view,
		const struct wlr_box *before) {
	struct roots_desktop *desktop = view->desktop;
	struct roots_output *output;
	struct wlr_box box;
	view_get_box(view, &box);
	wl_list_for_each(output, &desktop->outputs, link) {
		bool intersected = before->x != -1 && wlr_output_layout_intersects(
				desktop->layout, output->wlr_output,
				before->x, before->y, before->x + before->width,
				before->y + before->height);
		bool intersects = wlr_output_layout_intersects(
				desktop->layout, output->wlr_output,
				view->x, view->y, view->x + box.width, view->y + box.height);
		if (intersected && !intersects) {
			wlr_surface_send_leave(view->wlr_surface, output->wlr_output);
		}
		if (!intersected && intersects) {
			wlr_surface_send_enter(view->wlr_surface, output->wlr_output);
		}
	}
}

void view_move(struct roots_view *view, double x, double y) {
	struct wlr_box before;
	view_get_box(view, &before);
	if (view->move) {
		view->move(view, x, y);
	} else {
		view->x = x;
		view->y = y;
	}
}

void view_activate(struct roots_view *view, bool activate) {
	if (view->activate) {
		view->activate(view, activate);
	}
}

void view_resize(struct roots_view *view, uint32_t width, uint32_t height) {
	struct wlr_box before;
	view_get_box(view, &before);
	if (view->resize) {
		view->resize(view, width, height);
	}
	view_update_output(view, &before);
}

void view_move_resize(struct roots_view *view, double x, double y,
		uint32_t width, uint32_t height) {
	if (view->move_resize) {
		view->move_resize(view, x, y, width, height);
		return;
	}

	view_move(view, x, y);
	view_resize(view, width, height);
}

static struct wlr_output *view_get_output(struct roots_view *view) {
	struct wlr_box view_box;
	view_get_box(view, &view_box);

	double output_x, output_y;
	wlr_output_layout_closest_point(view->desktop->layout, NULL,
		view->x + (double)view_box.width/2,
		view->y + (double)view_box.height/2,
		&output_x, &output_y);
	return wlr_output_layout_output_at(view->desktop->layout, output_x,
		output_y);
}

void view_maximize(struct roots_view *view, bool maximized) {
	if (view->maximized == maximized) {
		return;
	}

	if (view->maximize) {
		view->maximize(view, maximized);
	}

	if (!view->maximized && maximized) {
		struct wlr_box view_box;
		view_get_box(view, &view_box);

		view->maximized = true;
		view->saved.x = view->x;
		view->saved.y = view->y;
		view->saved.rotation = view->rotation;
		view->saved.width = view_box.width;
		view->saved.height = view_box.height;

		struct wlr_output *output = view_get_output(view);
		struct wlr_box *output_box =
			wlr_output_layout_get_box(view->desktop->layout, output);

		view_move_resize(view, output_box->x, output_box->y, output_box->width,
			output_box->height);
		view->rotation = 0;
	}

	if (view->maximized && !maximized) {
		view->maximized = false;

		view_move_resize(view, view->saved.x, view->saved.y, view->saved.width,
			view->saved.height);
		view->rotation = view->saved.rotation;
	}
}

void view_set_fullscreen(struct roots_view *view, bool fullscreen,
		struct wlr_output *output) {
	bool was_fullscreen = view->fullscreen_output != NULL;
	if (was_fullscreen == fullscreen) {
		// TODO: support changing the output?
		return;
	}

	// TODO: check if client is focused?

	if (view->set_fullscreen) {
		view->set_fullscreen(view, fullscreen);
	}

	if (!was_fullscreen && fullscreen) {
		if (output == NULL) {
			output = view_get_output(view);
		}

		struct wlr_box view_box;
		view_get_box(view, &view_box);

		view->saved.x = view->x;
		view->saved.y = view->y;
		view->saved.rotation = view->rotation;
		view->saved.width = view_box.width;
		view->saved.height = view_box.height;

		struct wlr_box *output_box =
			wlr_output_layout_get_box(view->desktop->layout, output);
		view_move_resize(view, output_box->x, output_box->y, output_box->width,
			output_box->height);
		view->rotation = 0;

		struct roots_output *roots_output;
		wl_list_for_each(roots_output, &view->desktop->outputs, link) {
			if (roots_output->wlr_output == output) {
				roots_output->fullscreen_view = view;
				view->fullscreen_output = roots_output;
				break;
			}
		}
	}

	if (was_fullscreen && !fullscreen) {
		view_move_resize(view, view->saved.x, view->saved.y, view->saved.width,
			view->saved.height);
		view->rotation = view->saved.rotation;

		view->fullscreen_output->fullscreen_view = NULL;
		view->fullscreen_output = NULL;
	}
}

void view_close(struct roots_view *view) {
	if (view->close) {
		view->close(view);
	}
}

bool view_center(struct roots_view *view) {
	struct wlr_box box;
	view_get_box(view, &box);

	struct roots_desktop *desktop = view->desktop;
	struct roots_input *input = desktop->server->input;
	struct roots_seat *seat = NULL, *_seat;
	wl_list_for_each(_seat, &input->seats, link) {
		if (!seat || (seat->seat->last_event.tv_sec > _seat->seat->last_event.tv_sec &&
				seat->seat->last_event.tv_nsec > _seat->seat->last_event.tv_nsec)) {
			seat = _seat;
		}
	}
	if (!seat) {
		return false;
	}

	struct wlr_output *output =
		wlr_output_layout_output_at(desktop->layout,
				seat->cursor->cursor->x,
				seat->cursor->cursor->y);
	if (!output) {
		// empty layout
		return false;
	}

	const struct wlr_output_layout_output *l_output =
		wlr_output_layout_get(desktop->layout, output);

	int width, height;
	wlr_output_effective_resolution(output, &width, &height);

	double view_x = (double)(width - box.width) / 2 + l_output->x;
	double view_y = (double)(height - box.height) / 2 + l_output->y;
	view_move(view, view_x, view_y);

	return true;
}

void view_destroy(struct roots_view *view) {
	wl_signal_emit(&view->events.destroy, view);

<<<<<<< HEAD
	if (view->fullscreen_output) {
		view->fullscreen_output->fullscreen_view = NULL;
	}

	wl_list_remove(&view->link);
=======
>>>>>>> becd75fd
	free(view);
}

void view_init(struct roots_view *view, struct roots_desktop *desktop) {
	view->desktop = desktop;
	wl_signal_init(&view->events.destroy);
}

void view_setup(struct roots_view *view) {
	struct roots_input *input = view->desktop->server->input;
	// TODO what seat gets focus? the one with the last input event?
	struct roots_seat *seat;
	wl_list_for_each(seat, &input->seats, link) {
		roots_seat_set_focus(seat, view);
	}

	view_center(view);
	struct wlr_box before;
	view_get_box(view, &before);
	view_update_output(view, &before);
}

struct roots_view *view_at(struct roots_desktop *desktop, double lx, double ly,
		struct wlr_surface **surface, double *sx, double *sy) {
	struct roots_view *view;
	wl_list_for_each(view, &desktop->views, link) {
		if (view->type == ROOTS_WL_SHELL_VIEW &&
				view->wl_shell_surface->state ==
				WLR_WL_SHELL_SURFACE_STATE_POPUP) {
			continue;
		}

		double view_sx = lx - view->x;
		double view_sy = ly - view->y;

		struct wlr_surface_state *state = view->wlr_surface->current;
		struct wlr_box box = {
			.x = 0,
			.y = 0,
			.width = state->buffer_width / state->scale,
			.height = state->buffer_height / state->scale,
		};
		if (view->rotation != 0.0) {
			// Coordinates relative to the center of the view
			double ox = view_sx - (double)box.width/2,
				oy = view_sy - (double)box.height/2;
			// Rotated coordinates
			double rx = cos(view->rotation)*ox - sin(view->rotation)*oy,
				ry = cos(view->rotation)*oy + sin(view->rotation)*ox;
			view_sx = rx + (double)box.width/2;
			view_sy = ry + (double)box.height/2;
		}

		if (view->type == ROOTS_XDG_SHELL_V6_VIEW) {
			double popup_sx, popup_sy;
			struct wlr_xdg_surface_v6 *popup =
				wlr_xdg_surface_v6_popup_at(view->xdg_surface_v6,
					view_sx, view_sy, &popup_sx, &popup_sy);

			if (popup) {
				*sx = view_sx - popup_sx;
				*sy = view_sy - popup_sy;
				*surface = popup->surface;
				return view;
			}
		}

		if (view->type == ROOTS_WL_SHELL_VIEW) {
			double popup_sx, popup_sy;
			struct wlr_wl_shell_surface *popup =
				wlr_wl_shell_surface_popup_at(view->wl_shell_surface,
					view_sx, view_sy, &popup_sx, &popup_sy);

			if (popup) {
				*sx = view_sx - popup_sx;
				*sy = view_sy - popup_sy;
				*surface = popup->surface;
				return view;
			}
		}

		double sub_x, sub_y;
		struct wlr_subsurface *subsurface =
			wlr_surface_subsurface_at(view->wlr_surface,
				view_sx, view_sy, &sub_x, &sub_y);
		if (subsurface) {
			*sx = view_sx - sub_x;
			*sy = view_sy - sub_y;
			*surface = subsurface->surface;
			return view;
		}

		if (wlr_box_contains_point(&box, view_sx, view_sy) &&
				pixman_region32_contains_point(
					&view->wlr_surface->current->input,
					view_sx, view_sy, NULL)) {
			*sx = view_sx;
			*sy = view_sy;
			*surface = view->wlr_surface;
			return view;
		}
	}
	return NULL;
}

struct roots_desktop *desktop_create(struct roots_server *server,
		struct roots_config *config) {
	wlr_log(L_DEBUG, "Initializing roots desktop");

	struct roots_desktop *desktop = calloc(1, sizeof(struct roots_desktop));
	if (desktop == NULL) {
		return NULL;
	}

	wl_list_init(&desktop->views);
	wl_list_init(&desktop->outputs);

	desktop->output_add.notify = output_add_notify;
	wl_signal_add(&server->backend->events.output_add, &desktop->output_add);
	desktop->output_remove.notify = output_remove_notify;
	wl_signal_add(&server->backend->events.output_remove,
		&desktop->output_remove);

	desktop->server = server;
	desktop->config = config;

	const char *cursor_theme = NULL;
	struct roots_cursor_config *cc =
		roots_config_get_cursor(config, ROOTS_CONFIG_DEFAULT_SEAT_NAME);
	if (cc != NULL) {
		cursor_theme = cc->theme;
	}

	desktop->xcursor_manager = wlr_xcursor_manager_create(cursor_theme,
		ROOTS_XCURSOR_SIZE);
	if (desktop->xcursor_manager == NULL) {
		wlr_log(L_ERROR, "Cannot create XCursor manager for theme %s",
			cursor_theme);
		free(desktop);
		return NULL;
	}

	desktop->layout = wlr_output_layout_create();
	desktop->compositor = wlr_compositor_create(server->wl_display,
		server->renderer);

	desktop->xdg_shell_v6 = wlr_xdg_shell_v6_create(server->wl_display);
	wl_signal_add(&desktop->xdg_shell_v6->events.new_surface,
		&desktop->xdg_shell_v6_surface);
	desktop->xdg_shell_v6_surface.notify = handle_xdg_shell_v6_surface;

	desktop->wl_shell = wlr_wl_shell_create(server->wl_display);
	wl_signal_add(&desktop->wl_shell->events.new_surface,
		&desktop->wl_shell_surface);
	desktop->wl_shell_surface.notify = handle_wl_shell_surface;

#ifdef HAS_XWAYLAND
	if (config->xwayland) {
		desktop->xwayland = wlr_xwayland_create(server->wl_display,
			desktop->compositor);
		wl_signal_add(&desktop->xwayland->events.new_surface,
			&desktop->xwayland_surface);
		desktop->xwayland_surface.notify = handle_xwayland_surface;

		if (wlr_xcursor_manager_load(desktop->xcursor_manager, 1)) {
			wlr_log(L_ERROR, "Cannot load XWayland XCursor theme");
		}
		struct wlr_xcursor *xcursor = wlr_xcursor_manager_get_xcursor(
			desktop->xcursor_manager, ROOTS_XCURSOR_DEFAULT, 1);
		if (xcursor != NULL) {
			struct wlr_xcursor_image *image = xcursor->images[0];
			wlr_xwayland_set_cursor(desktop->xwayland, image->buffer,
				image->width, image->width, image->height, image->hotspot_x,
				image->hotspot_y);
		}
	}
#endif

	desktop->gamma_control_manager = wlr_gamma_control_manager_create(
		server->wl_display);
	desktop->screenshooter = wlr_screenshooter_create(server->wl_display,
		server->renderer);
	desktop->server_decoration_manager =
		wlr_server_decoration_manager_create(server->wl_display);
	wlr_server_decoration_manager_set_default_mode(
		desktop->server_decoration_manager,
		ORG_KDE_KWIN_SERVER_DECORATION_MANAGER_MODE_CLIENT);

	return desktop;
}

void desktop_destroy(struct roots_desktop *desktop) {
	// TODO
}<|MERGE_RESOLUTION|>--- conflicted
+++ resolved
@@ -242,14 +242,10 @@
 void view_destroy(struct roots_view *view) {
 	wl_signal_emit(&view->events.destroy, view);
 
-<<<<<<< HEAD
 	if (view->fullscreen_output) {
 		view->fullscreen_output->fullscreen_view = NULL;
 	}
 
-	wl_list_remove(&view->link);
-=======
->>>>>>> becd75fd
 	free(view);
 }
 
