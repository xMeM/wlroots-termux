--- conflicted
+++ resolved
@@ -181,14 +181,9 @@
 	}
 
 	wlr_texture_bind(texture);
-<<<<<<< HEAD
 	GL_CALL(glUniformMatrix3fv(0, 1, GL_FALSE, matrix));
-	GL_CALL(glUniform1f(2, alpha));
-=======
-	GL_CALL(glUniformMatrix4fv(0, 1, GL_FALSE, *matrix));
 	GL_CALL(glUniform1i(1, texture->inverted_y));
 	GL_CALL(glUniform1f(3, alpha));
->>>>>>> de0e40d6
 	draw_quad();
 	return true;
 }
