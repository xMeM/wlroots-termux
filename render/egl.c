#include <assert.h>
#include <stdio.h>
#include <EGL/egl.h>
#include <EGL/eglext.h>
#include <stdlib.h>
#include <wlr/render/egl.h>
#include <wlr/util/log.h>
#include "glapi.h"

static bool egl_get_config(EGLDisplay disp, EGLint *attribs, EGLConfig *out,
		EGLint visual_id) {
	EGLint count = 0, matched = 0, ret;

	ret = eglGetConfigs(disp, NULL, 0, &count);
	if (ret == EGL_FALSE || count == 0) {
		wlr_log(L_ERROR, "eglGetConfigs returned no configs");
		return false;
	}

	EGLConfig configs[count];

	ret = eglChooseConfig(disp, attribs, configs, count, &matched);
	if (ret == EGL_FALSE) {
		wlr_log(L_ERROR, "eglChooseConfig failed");
		return false;
	}

	for (int i = 0; i < matched; ++i) {
		EGLint visual;
		if (!eglGetConfigAttrib(disp, configs[i],
				EGL_NATIVE_VISUAL_ID, &visual)) {
			continue;
		}

		if (!visual_id || visual == visual_id) {
			*out = configs[i];
			return true;
		}
	}

	wlr_log(L_ERROR, "no valid egl config found");
	return false;
}

static log_importance_t egl_log_importance_to_wlr(EGLint type) {
	switch (type) {
	case EGL_DEBUG_MSG_CRITICAL_KHR: return L_ERROR;
	case EGL_DEBUG_MSG_ERROR_KHR:    return L_ERROR;
	case EGL_DEBUG_MSG_WARN_KHR:     return L_ERROR;
	case EGL_DEBUG_MSG_INFO_KHR:     return L_INFO;
	default:                         return L_INFO;
	}
}

static void egl_log(EGLenum error, const char *command, EGLint msg_type,
		EGLLabelKHR thread, EGLLabelKHR obj, const char *msg) {
	_wlr_log(egl_log_importance_to_wlr(msg_type), "[EGL] %s: %s", command, msg);
}

static bool check_egl_ext(const char *exts, const char *ext) {
	size_t extlen = strlen(ext);
	const char *end = exts + strlen(exts);

	while (exts < end) {
		if (*exts == ' ') {
			exts++;
			continue;
		}
		size_t n = strcspn(exts, " ");
		if (n == extlen && strncmp(ext, exts, n) == 0) {
			return true;
		}
		exts += n;
	}
	return false;
}

static void print_dmabuf_formats(struct wlr_egl *egl) {
	/* Avoid log msg if extension is not present */
	if (!egl->exts.image_dmabuf_import_modifiers_ext) {
		return;
	}

	int *formats;
	int num = wlr_egl_get_dmabuf_formats(egl, &formats);
	if (num < 0) {
		return;
	}

	char str_formats[num * 5 + 1];
	for (int i = 0; i < num; i++) {
		snprintf(&str_formats[i*5], (num - i) * 5 + 1, "%.4s ",
			(char*)&formats[i]);
	}
	wlr_log(L_DEBUG, "Supported dmabuf buffer formats: %s", str_formats);
	free(formats);
}

bool wlr_egl_init(struct wlr_egl *egl, EGLenum platform, void *remote_display,
		EGLint *config_attribs, EGLint visual_id) {
	if (!load_glapi()) {
		return false;
	}

	if (eglDebugMessageControlKHR) {
		static const EGLAttrib debug_attribs[] = {
			EGL_DEBUG_MSG_CRITICAL_KHR, EGL_TRUE,
			EGL_DEBUG_MSG_ERROR_KHR, EGL_TRUE,
			EGL_DEBUG_MSG_WARN_KHR, EGL_TRUE,
			EGL_DEBUG_MSG_INFO_KHR, EGL_TRUE,
			EGL_NONE,
		};
		eglDebugMessageControlKHR(egl_log, debug_attribs);
	}

	if (eglBindAPI(EGL_OPENGL_ES_API) == EGL_FALSE) {
		wlr_log(L_ERROR, "Failed to bind to the OpenGL ES API");
		goto error;
	}

	if (platform == EGL_PLATFORM_SURFACELESS_MESA) {
		assert(remote_display == NULL);
		egl->display = eglGetDisplay(EGL_DEFAULT_DISPLAY);
	} else {
		egl->display = eglGetPlatformDisplayEXT(platform, remote_display, NULL);
	}
	if (egl->display == EGL_NO_DISPLAY) {
		wlr_log(L_ERROR, "Failed to create EGL display");
		goto error;
	}

	EGLint major, minor;
	if (eglInitialize(egl->display, &major, &minor) == EGL_FALSE) {
		wlr_log(L_ERROR, "Failed to initialize EGL");
		goto error;
	}

	if (!egl_get_config(egl->display, config_attribs, &egl->config, visual_id)) {
		wlr_log(L_ERROR, "Failed to get EGL config");
		goto error;
	}

	egl->exts_str = eglQueryString(egl->display, EGL_EXTENSIONS);

	wlr_log(L_INFO, "Using EGL %d.%d", (int)major, (int)minor);
	wlr_log(L_INFO, "Supported EGL extensions: %s", egl->exts_str);
	wlr_log(L_INFO, "EGL vendor: %s", eglQueryString(egl->display, EGL_VENDOR));

	egl->exts.image_base_khr =
		check_egl_ext(egl->exts_str, "EGL_KHR_image_base")
		&& eglCreateImageKHR && eglDestroyImageKHR;

	egl->exts.buffer_age_ext =
		check_egl_ext(egl->exts_str, "EGL_EXT_buffer_age");
	egl->exts.swap_buffers_with_damage_ext =
		(check_egl_ext(egl->exts_str, "EGL_EXT_swap_buffers_with_damage") &&
			eglSwapBuffersWithDamageEXT);
	egl->exts.swap_buffers_with_damage_khr =
		(check_egl_ext(egl->exts_str, "EGL_KHR_swap_buffers_with_damage") &&
			eglSwapBuffersWithDamageKHR);

	egl->exts.image_dmabuf_import_ext =
		check_egl_ext(egl->exts_str, "EGL_EXT_image_dma_buf_import");
	egl->exts.image_dmabuf_import_modifiers_ext =
		check_egl_ext(egl->exts_str, "EGL_EXT_image_dma_buf_import_modifiers")
		&& eglQueryDmaBufFormatsEXT && eglQueryDmaBufModifiersEXT;
<<<<<<< HEAD

	egl->egl_exts.dmabuf_export =
		check_egl_ext(egl->exts_str, "EGL_MESA_image_dma_buf_export");

	egl->egl_exts.bind_wayland_display =
		check_egl_ext(egl->exts_str, "EGL_WL_bind_wayland_display");

=======
>>>>>>> fb118ac9
	print_dmabuf_formats(egl);

	egl->exts.bind_wayland_display_wl =
		check_egl_ext(egl->exts_str, "EGL_WL_bind_wayland_display")
		&& eglBindWaylandDisplayWL && eglUnbindWaylandDisplayWL
		&& eglQueryWaylandBufferWL;

	bool ext_context_priority =
		check_egl_ext(egl->exts_str, "EGL_IMG_context_priority");

	size_t atti = 0;
	EGLint attribs[5];
	attribs[atti++] = EGL_CONTEXT_CLIENT_VERSION;
	attribs[atti++] = 2;

	// On DRM, request a high priority context if possible
	bool request_high_priority = ext_context_priority &&
		platform == EGL_PLATFORM_GBM_MESA;

	// Try to reschedule all of our rendering to be completed first. If it
	// fails, it will fallback to the default priority (MEDIUM).
	if (request_high_priority) {
		attribs[atti++] = EGL_CONTEXT_PRIORITY_LEVEL_IMG;
		attribs[atti++] = EGL_CONTEXT_PRIORITY_HIGH_IMG;
	}

	attribs[atti++] = EGL_NONE;
	assert(atti <= sizeof(attribs)/sizeof(attribs[0]));

	egl->context = eglCreateContext(egl->display, egl->config,
		EGL_NO_CONTEXT, attribs);
	if (egl->context == EGL_NO_CONTEXT) {
		wlr_log(L_ERROR, "Failed to create EGL context");
		goto error;
	}

	if (request_high_priority) {
		EGLint priority = EGL_CONTEXT_PRIORITY_MEDIUM_IMG;
		eglQueryContext(egl->display, egl->context,
			EGL_CONTEXT_PRIORITY_LEVEL_IMG, &priority);
		if (priority != EGL_CONTEXT_PRIORITY_HIGH_IMG) {
			wlr_log(L_INFO, "Failed to obtain a high priority context");
		} else {
			wlr_log(L_DEBUG, "Obtained high priority context");
		}
	}

	if (!eglMakeCurrent(egl->display, EGL_NO_SURFACE, EGL_NO_SURFACE,
			egl->context)) {
		wlr_log(L_ERROR, "Failed to make EGL context current");
		goto error;
	}

	return true;

error:
	eglMakeCurrent(EGL_NO_DISPLAY, EGL_NO_SURFACE, EGL_NO_SURFACE, EGL_NO_CONTEXT);
	if (egl->display) {
		eglTerminate(egl->display);
	}
	eglReleaseThread();
	return false;
}

void wlr_egl_finish(struct wlr_egl *egl) {
	if (egl == NULL) {
		return;
	}

	eglMakeCurrent(egl->display, EGL_NO_SURFACE, EGL_NO_SURFACE, EGL_NO_CONTEXT);
	if (egl->wl_display) {
		assert(egl->exts.bind_wayland_display_wl);
		eglUnbindWaylandDisplayWL(egl->display, egl->wl_display);
	}

	eglDestroyContext(egl->display, egl->context);
	eglTerminate(egl->display);
	eglReleaseThread();
}

bool wlr_egl_bind_display(struct wlr_egl *egl, struct wl_display *local_display) {
<<<<<<< HEAD
	if (!egl->egl_exts.bind_wayland_display || !eglBindWaylandDisplayWL) {
=======
	if (!egl->exts.bind_wayland_display_wl) {
>>>>>>> fb118ac9
		return false;
	}

	if (eglBindWaylandDisplayWL(egl->display, local_display)) {
		egl->wl_display = local_display;
		return true;
	}

	return false;
}

bool wlr_egl_destroy_image(struct wlr_egl *egl, EGLImage image) {
	if (!egl->exts.image_base_khr) {
		return false;
	}
	if (!image) {
		return true;
	}
	return eglDestroyImageKHR(egl->display, image);
}

EGLSurface wlr_egl_create_surface(struct wlr_egl *egl, void *window) {
	assert(eglCreatePlatformWindowSurfaceEXT);
	EGLSurface surf = eglCreatePlatformWindowSurfaceEXT(egl->display,
		egl->config, window, NULL);
	if (surf == EGL_NO_SURFACE) {
		wlr_log(L_ERROR, "Failed to create EGL surface");
		return EGL_NO_SURFACE;
	}
	return surf;
}

static int egl_get_buffer_age(struct wlr_egl *egl, EGLSurface surface) {
	if (!egl->exts.buffer_age_ext) {
		return -1;
	}

	EGLint buffer_age;
	EGLBoolean ok = eglQuerySurface(egl->display, surface,
		EGL_BUFFER_AGE_EXT, &buffer_age);
	if (!ok) {
		wlr_log(L_ERROR, "Failed to get EGL surface buffer age");
		return -1;
	}

	return buffer_age;
}

bool wlr_egl_make_current(struct wlr_egl *egl, EGLSurface surface,
		int *buffer_age) {
	if (!eglMakeCurrent(egl->display, surface, surface, egl->context)) {
		wlr_log(L_ERROR, "eglMakeCurrent failed");
		return false;
	}

	if (buffer_age != NULL) {
		*buffer_age = egl_get_buffer_age(egl, surface);
	}
	return true;
}

bool wlr_egl_is_current(struct wlr_egl *egl) {
	return eglGetCurrentContext() == egl->context;
}

bool wlr_egl_swap_buffers(struct wlr_egl *egl, EGLSurface surface,
		pixman_region32_t *damage) {
	EGLBoolean ret;
	if (damage != NULL && (egl->exts.swap_buffers_with_damage_ext ||
				egl->exts.swap_buffers_with_damage_khr)) {
		int nrects;
		pixman_box32_t *rects =
			pixman_region32_rectangles(damage, &nrects);
		EGLint egl_damage[4 * nrects];
		for (int i = 0; i < nrects; ++i) {
			egl_damage[4*i] = rects[i].x1;
			egl_damage[4*i + 1] = rects[i].y1;
			egl_damage[4*i + 2] = rects[i].x2 - rects[i].x1;
			egl_damage[4*i + 3] = rects[i].y2 - rects[i].y1;
		}

		if (egl->exts.swap_buffers_with_damage_ext) {
			ret = eglSwapBuffersWithDamageEXT(egl->display, surface, egl_damage,
				nrects);
		} else {
			ret = eglSwapBuffersWithDamageKHR(egl->display, surface, egl_damage,
				nrects);
		}
	} else {
		ret = eglSwapBuffers(egl->display, surface);
	}

	if (!ret) {
		wlr_log(L_ERROR, "eglSwapBuffers failed");
		return false;
	}
	return true;
}

EGLImageKHR wlr_egl_create_image_from_wl_drm(struct wlr_egl *egl,
		struct wl_resource *data, EGLint *fmt, int *width, int *height,
		bool *inverted_y) {
	if (!egl->exts.bind_wayland_display_wl || !egl->exts.image_base_khr) {
		return NULL;
	}

	if (!eglQueryWaylandBufferWL(egl->display, data, EGL_TEXTURE_FORMAT, fmt)) {
		return NULL;
	}

	eglQueryWaylandBufferWL(egl->display, data, EGL_WIDTH, width);
	eglQueryWaylandBufferWL(egl->display, data, EGL_HEIGHT, height);

	EGLint _inverted_y;
	if (eglQueryWaylandBufferWL(egl->display, data, EGL_WAYLAND_Y_INVERTED_WL,
			&_inverted_y)) {
		*inverted_y = !!_inverted_y;
	} else {
		*inverted_y = false;
	}

	const EGLint attribs[] = {
		EGL_WAYLAND_PLANE_WL, 0,
		EGL_NONE,
	};
	return eglCreateImageKHR(egl->display, egl->context, EGL_WAYLAND_BUFFER_WL,
		data, attribs);
}

EGLImageKHR wlr_egl_create_image_from_dmabuf(struct wlr_egl *egl,
		struct wlr_dmabuf_attributes *attributes) {
	if (!egl->exts.image_base_khr) {
		return NULL;
	}

	bool has_modifier = false;
	if (attributes->modifier != DRM_FORMAT_MOD_INVALID) {
		if (!egl->exts.image_dmabuf_import_modifiers_ext) {
			return NULL;
		}
		has_modifier = true;
	}

	unsigned int atti = 0;
	EGLint attribs[50];
	attribs[atti++] = EGL_WIDTH;
	attribs[atti++] = attributes->width;
	attribs[atti++] = EGL_HEIGHT;
	attribs[atti++] = attributes->height;
	attribs[atti++] = EGL_LINUX_DRM_FOURCC_EXT;
	attribs[atti++] = attributes->format;

	struct {
		EGLint fd;
		EGLint offset;
		EGLint pitch;
		EGLint mod_lo;
		EGLint mod_hi;
	} attr_names[WLR_DMABUF_MAX_PLANES] = {
		{
			EGL_DMA_BUF_PLANE0_FD_EXT,
			EGL_DMA_BUF_PLANE0_OFFSET_EXT,
			EGL_DMA_BUF_PLANE0_PITCH_EXT,
			EGL_DMA_BUF_PLANE0_MODIFIER_LO_EXT,
			EGL_DMA_BUF_PLANE0_MODIFIER_HI_EXT
		}, {
			EGL_DMA_BUF_PLANE1_FD_EXT,
			EGL_DMA_BUF_PLANE1_OFFSET_EXT,
			EGL_DMA_BUF_PLANE1_PITCH_EXT,
			EGL_DMA_BUF_PLANE1_MODIFIER_LO_EXT,
			EGL_DMA_BUF_PLANE1_MODIFIER_HI_EXT
		}, {
			EGL_DMA_BUF_PLANE2_FD_EXT,
			EGL_DMA_BUF_PLANE2_OFFSET_EXT,
			EGL_DMA_BUF_PLANE2_PITCH_EXT,
			EGL_DMA_BUF_PLANE2_MODIFIER_LO_EXT,
			EGL_DMA_BUF_PLANE2_MODIFIER_HI_EXT
		}, {
			EGL_DMA_BUF_PLANE3_FD_EXT,
			EGL_DMA_BUF_PLANE3_OFFSET_EXT,
			EGL_DMA_BUF_PLANE3_PITCH_EXT,
			EGL_DMA_BUF_PLANE3_MODIFIER_LO_EXT,
			EGL_DMA_BUF_PLANE3_MODIFIER_HI_EXT
		}
	};

	for (int i=0; i < attributes->n_planes; i++) {
		attribs[atti++] = attr_names[i].fd;
		attribs[atti++] = attributes->fd[i];
		attribs[atti++] = attr_names[i].offset;
		attribs[atti++] = attributes->offset[i];
		attribs[atti++] = attr_names[i].pitch;
		attribs[atti++] = attributes->stride[i];
		if (has_modifier) {
			attribs[atti++] = attr_names[i].mod_lo;
			attribs[atti++] = attributes->modifier & 0xFFFFFFFF;
			attribs[atti++] = attr_names[i].mod_hi;
			attribs[atti++] = attributes->modifier >> 32;
		}
	}
	attribs[atti++] = EGL_NONE;
	assert(atti < sizeof(attribs)/sizeof(attribs[0]));

	return eglCreateImageKHR(egl->display, EGL_NO_CONTEXT,
		EGL_LINUX_DMA_BUF_EXT, NULL, attribs);
}

int wlr_egl_get_dmabuf_formats(struct wlr_egl *egl,
		int **formats) {
<<<<<<< HEAD
	if (!egl->egl_exts.dmabuf_import ||
			!egl->egl_exts.dmabuf_import_modifiers) {
=======
	if (!egl->exts.image_dmabuf_import_ext ||
			!egl->exts.image_dmabuf_import_modifiers_ext) {
>>>>>>> fb118ac9
		wlr_log(L_DEBUG, "dmabuf extension not present");
		return -1;
	}

	EGLint num;
	if (!eglQueryDmaBufFormatsEXT(egl->display, 0, NULL, &num)) {
		wlr_log(L_ERROR, "failed to query number of dmabuf formats");
		return -1;
	}

	*formats = calloc(num, sizeof(int));
	if (*formats == NULL) {
		wlr_log(L_ERROR, "Allocation failed: %s", strerror(errno));
		return -1;
	}

	if (!eglQueryDmaBufFormatsEXT(egl->display, num, *formats, &num)) {
		wlr_log(L_ERROR, "failed to query dmabuf format");
		free(*formats);
		return -1;
	}
	return num;
}

int wlr_egl_get_dmabuf_modifiers(struct wlr_egl *egl,
		int format, uint64_t **modifiers) {
	if (!egl->exts.image_dmabuf_import_ext ||
			!egl->exts.image_dmabuf_import_modifiers_ext) {
		wlr_log(L_DEBUG, "dmabuf extension not present");
		return -1;
	}

	EGLint num;
	if (!eglQueryDmaBufModifiersEXT(egl->display, format, 0,
			NULL, NULL, &num)) {
		wlr_log(L_ERROR, "failed to query dmabuf number of modifiers");
		return -1;
	}

	*modifiers = calloc(num, sizeof(uint64_t));
	if (*modifiers == NULL) {
		wlr_log(L_ERROR, "Allocation failed: %s", strerror(errno));
		return -1;
	}

	if (!eglQueryDmaBufModifiersEXT(egl->display, format, num,
		*modifiers, NULL, &num)) {
		wlr_log(L_ERROR, "failed to query dmabuf modifiers");
		free(*modifiers);
		return -1;
	}
	return num;
}

bool wlr_egl_export_image_to_dmabuf(struct wlr_egl *egl, EGLImageKHR image,
		int32_t width, int32_t height, uint32_t flags,
		struct wlr_dmabuf_attributes *attribs) {
	memset(attribs, 0, sizeof(struct wlr_dmabuf_attributes));

	if (!egl->egl_exts.dmabuf_export || !eglExportDMABUFImageQueryMESA ||
			!eglExportDMABUFImageMESA) {
		return false;
	}

	// Only one set of modifiers is returned for all planes
	if (!eglExportDMABUFImageQueryMESA(egl->display, image,
			(int *)&attribs->format, &attribs->n_planes, &attribs->modifier)) {
		return false;
	}
	if (attribs->n_planes > WLR_DMABUF_MAX_PLANES) {
		wlr_log(L_ERROR, "EGL returned %d planes, but only %d are supported",
			attribs->n_planes, WLR_DMABUF_MAX_PLANES);
		return false;
	}

	if (!eglExportDMABUFImageMESA(egl->display, image, attribs->fd,
			(EGLint *)attribs->stride, (EGLint *)attribs->offset)) {
		return false;
	}

	attribs->width = width;
	attribs->height = height;
	attribs->flags = flags;
	return true;
}

bool wlr_egl_destroy_surface(struct wlr_egl *egl, EGLSurface surface) {
	if (!surface) {
		return true;
	}
	return eglDestroySurface(egl->display, surface);
}<|MERGE_RESOLUTION|>--- conflicted
+++ resolved
@@ -164,16 +164,11 @@
 	egl->exts.image_dmabuf_import_modifiers_ext =
 		check_egl_ext(egl->exts_str, "EGL_EXT_image_dma_buf_import_modifiers")
 		&& eglQueryDmaBufFormatsEXT && eglQueryDmaBufModifiersEXT;
-<<<<<<< HEAD
-
-	egl->egl_exts.dmabuf_export =
-		check_egl_ext(egl->exts_str, "EGL_MESA_image_dma_buf_export");
-
-	egl->egl_exts.bind_wayland_display =
-		check_egl_ext(egl->exts_str, "EGL_WL_bind_wayland_display");
-
-=======
->>>>>>> fb118ac9
+
+	egl->exts.image_dma_buf_export_mesa =
+		check_egl_ext(egl->exts_str, "EGL_MESA_image_dma_buf_export") &&
+		eglExportDMABUFImageQueryMESA && eglExportDMABUFImageMESA;
+
 	print_dmabuf_formats(egl);
 
 	egl->exts.bind_wayland_display_wl =
@@ -255,11 +250,7 @@
 }
 
 bool wlr_egl_bind_display(struct wlr_egl *egl, struct wl_display *local_display) {
-<<<<<<< HEAD
-	if (!egl->egl_exts.bind_wayland_display || !eglBindWaylandDisplayWL) {
-=======
 	if (!egl->exts.bind_wayland_display_wl) {
->>>>>>> fb118ac9
 		return false;
 	}
 
@@ -469,13 +460,8 @@
 
 int wlr_egl_get_dmabuf_formats(struct wlr_egl *egl,
 		int **formats) {
-<<<<<<< HEAD
-	if (!egl->egl_exts.dmabuf_import ||
-			!egl->egl_exts.dmabuf_import_modifiers) {
-=======
 	if (!egl->exts.image_dmabuf_import_ext ||
 			!egl->exts.image_dmabuf_import_modifiers_ext) {
->>>>>>> fb118ac9
 		wlr_log(L_DEBUG, "dmabuf extension not present");
 		return -1;
 	}
@@ -535,8 +521,7 @@
 		struct wlr_dmabuf_attributes *attribs) {
 	memset(attribs, 0, sizeof(struct wlr_dmabuf_attributes));
 
-	if (!egl->egl_exts.dmabuf_export || !eglExportDMABUFImageQueryMESA ||
-			!eglExportDMABUFImageMESA) {
+	if (!egl->exts.image_dma_buf_export_mesa) {
 		return false;
 	}
 
